use std::{
    cmp::Ordering,
    ffi::OsStr,
    path::{Path, PathBuf},
};

use pallas_traverse::MultiEraBlock;
use tap::Tap;
use tracing::debug;

pub mod chunk;
pub mod primary;
pub mod secondary;

// TODO: we should make Point accessible in some crate more generic that
// `network`.
pub type Point = pallas_network::miniprotocols::Point;

#[derive(thiserror::Error, Debug)]
pub enum Error {
    #[error("Cannot find block by the provided point: {0:?}")]
    CannotFindBlock(Point),
    #[error("Origin block is missing, provided truncated chain data")]
    OriginMissing,
    #[error("Cannot read directory, error: {0}")]
    CannotReadDir(std::io::Error),
    #[error("Cannot decode block, error: {0}")]
    CannotDecodeBlock(pallas_traverse::Error),
    #[error(transparent)]
    ChunkReadError(chunk::Error),
}

/// Performs a binary search of the given sorted chunks in descending order
/// and returns the index of the chunk which probably contains the point.
///
/// Current algorithm slightly modified from the original binary search.
/// It returns the index of the chunk in the `chunks` vector,
/// which could contain searching element **BUT** it may not.
/// It assumes that **EACH** chunk it is a sorted collection **BUT** in
/// ascending order, e.g. `vec![vec![7, 8, 9], vec![4, 5], vec![1, 2, 3]]` and
/// inside `cmp` function you will compare the first element of the chunk e.g.
/// `let cmp = |chunk: &Vec<i32>, point: &i32| chunk[0].cmp(point)`.
fn chunk_binary_search<ChunkT, PointT>(
    chunks: &[ChunkT],
    point: &PointT,
    cmp: impl Fn(&ChunkT, &PointT) -> Result<Ordering, Error>,
) -> Result<Option<usize>, Error> {
    let mut size = chunks.len();
    let mut left = 0;
    let mut right: usize = size;

    while size > 0 {
        let mid = left + size / 2;

        // SAFETY: the while condition means `size` is strictly positive, so
        // `size/2 < size`. Thus `left + size/2 < left + size`, which
        // coupled with the `left + size <= self.len()` invariant means
        // we have `left + size/2 < self.len()`, and this is in-bounds.
        match cmp(&chunks[mid], point)? {
            Ordering::Less => right = mid,
            Ordering::Greater => left = mid + 1,
            Ordering::Equal => return Ok(Some(mid)),
        };

        size = right - left;
    }

    if right < chunks.len() {
        Ok(Some(right))
    } else {
        Ok(None)
    }
}

/// Iterates through the blocks until the given slot and block hash are reached.
/// Returns an iterator over the blocks if the specific block is found,
/// otherwise returns an error.
///
/// IFF the `block_hash` is zero length, then the search is "fuzzy",
/// meaning that it will return the first block whose slot is greater than or
/// equal to `slot`.  
///
/// Fuzzy Search allows a block to be found by an "expected slot#" without
/// knowing precisely which block is being retrieved.
fn iterate_till_point(
    iter: impl Iterator<Item = FallibleBlock>,
    slot: u64,
    block_hash: &[u8],
) -> Result<impl Iterator<Item = FallibleBlock>, Error> {
    let mut iter = iter.peekable();
    match iter.peek() {
        Some(Ok(block_data)) => {
            let mut block_data = block_data.clone();
            let mut block = MultiEraBlock::decode(&block_data).map_err(Error::CannotDecodeBlock)?;

            while block.slot() < slot {
                iter.next();

                match iter.peek() {
                    Some(Ok(data)) => {
<<<<<<< HEAD
                        block_data = data.clone();
=======
                        block_data.clone_from(data);
>>>>>>> cd1beff8
                        block =
                            MultiEraBlock::decode(&block_data).map_err(Error::CannotDecodeBlock)?;
                    }
                    Some(Err(_)) | None => return Ok(iter),
                }
            }

            if (block_hash.is_empty() && block.slot() >= slot)
                || (block.hash().as_ref().eq(block_hash) && block.slot() == slot)
            {
                Ok(iter)
            } else {
                Err(Error::CannotFindBlock(Point::Specific(
                    slot,
                    block_hash.to_vec(),
                )))
            }
        }
        Some(Err(_)) | None => Ok(iter),
    }
}

fn build_stack_of_chunk_names(dir: &Path) -> Result<ChunkNameSack, Error> {
    let mut chunks = std::fs::read_dir(dir)
        .map_err(Error::CannotReadDir)?
        .map_while(|e| e.ok())
        .filter(|e| {
            e.path()
                .extension()
                .map(|e| e.to_string_lossy() == "chunk")
                .unwrap_or_default()
        })
        .filter_map(|e| e.path().file_stem().map(OsStr::to_owned))
        .map(|s| s.to_string_lossy().to_string())
        .collect::<Vec<_>>();

    chunks.sort();
    // According to this docs https://mithril.network/doc/glossary/#immutable-file-number,
    // the last chunk files are not really immutable.
    // So to preserve only immutable data the last chunk files are omitted.
    chunks.pop();
    chunks.reverse();

    Ok(chunks)
}

pub type Block = Vec<u8>;

pub type ChunkName = String;
pub type ChunkNameSack = Vec<ChunkName>;

pub struct ChunkReaders(PathBuf, ChunkNameSack);

impl Iterator for ChunkReaders {
    type Item = Result<chunk::Reader, chunk::Error>;

    fn next(&mut self) -> Option<Self::Item> {
        self.1
            .pop()
            .tap(|name| debug!(name, "switched to new chunk"))
            .map(|name| chunk::read_blocks(&self.0, &name))
    }
}

pub type FallibleBlock = Result<Block, chunk::Error>;

pub fn read_blocks(dir: &Path) -> Result<impl Iterator<Item = FallibleBlock>, Error> {
    let names = build_stack_of_chunk_names(dir)?;

    let iter = ChunkReaders(dir.to_owned(), names)
        .map_while(Result::ok)
        .flatten();

    Ok(iter)
}

/// Returns an iterator over the chain from the given point if the specific
/// block is found, otherwise returns an error.
///
/// # Note:
///
/// If the given `point` is not the Origin, AND the BlockHash of the point is
/// zero length. then the search for the first block is "Fuzzy".
/// Only the Slot# of the point will be used and the first block to be returned
/// will be the block whose slot is >= the given slot# in the point.
///
/// This allows iteration to commence from a calculated slot# where the precise
/// block is unknown, and then continue iterating blocks after that point.
///
/// # Errors
///
/// * `Error::OriginMissing` - If the first block in the chain is not the
///   genesis block.
/// * `Error::CannotFindBlock` - If the specific block indicated by the `Point`
///   value is not found.
/// * `Error::CannotReadDir` - If the directory cannot be read.
/// * `Error::ChunkReadError` - Chunk read error.
/// * `Error::CannotDecodeBlock` - If the block cannot be decoded.
///
/// # Example
///
/// ```no_run
/// use std::path::Path;
/// use std::error::Error;
/// use pallas_hardano::storage::immutable::{Point, read_blocks_from_point};
///
/// fn main() -> Result<(), Box<dyn Error>> {
///     let dir = Path::new("/path/to/blocks");
///     let point = Point::Origin;
///     
///     match read_blocks_from_point(dir, point) {
///         Ok(iterator) => {
///             for block in iterator {
///                 match block {
///                     Ok(block_data) => {
///                         println!("Block data: {:?}", block_data);
///                     }
///                     Err(error) => {
///                         println!("Error reading block: {:?}", error);
///                     }
///                 }
///             }
///         }
///         Err(error) => {
///             println!("Error reading blocks from point: {:?}", error);
///         }
///     }
///
///     Ok(())
/// }
/// ```
pub fn read_blocks_from_point(
    dir: &Path,
    point: Point,
) -> Result<Box<dyn Iterator<Item = FallibleBlock> + Send + Sync>, Error> {
    let names = build_stack_of_chunk_names(dir)?;

    match point {
        // Establish iterator from the beginning of the chain
        Point::Origin => {
            let mut iter = ChunkReaders(dir.to_owned(), names)
                .map_while(Result::ok)
                .flatten()
                .peekable();

            // check the first block
            match iter.peek() {
                Some(Ok(block_data)) => {
                    let block =
                        MultiEraBlock::decode(block_data).map_err(Error::CannotDecodeBlock)?;
                    // check that the first block is genesis
                    if block.slot() == 0 && block.number() == 0 {
                        Ok(Box::new(iter))
                    } else {
                        Err(Error::OriginMissing)
                    }
                }
                Some(Err(_)) | None => Ok(Box::new(iter)),
            }
        }
        // Establish iterator from specific block
        Point::Specific(slot, block_hash) => {
            // Comparator function for binary search.
            // Takes the first block from the chunk
            // and compares block's slot with provided slot number
            let cmp = {
                |chunk_name: &String, point: &u64| {
                    let mut blocks =
                        chunk::read_blocks(dir, chunk_name).map_err(Error::ChunkReadError)?;

                    // Try to read the first block from the chunk
                    if let Some(block_data) = blocks.next() {
                        let block_data = block_data.map_err(Error::ChunkReadError)?;

                        let block =
                            MultiEraBlock::decode(&block_data).map_err(Error::CannotDecodeBlock)?;
                        Ok(block.slot().cmp(point))
                    } else {
                        Ok(Ordering::Greater)
                    }
                }
            };

            // Finds chunk index and creates a truncated `names` vector from the found
            // index.
            let names = chunk_binary_search(&names, &slot, cmp)?
                .map(|chunk_index| names[..chunk_index + 1].to_vec())
                .ok_or(Error::CannotFindBlock(Point::Specific(
                    slot,
                    block_hash.clone(),
                )))?;

            let iter = ChunkReaders(dir.to_owned(), names.clone())
                .map_while(Result::ok)
                .flatten()
                .peekable();

            // Iterates util the block is found by the provided `point`.
            Ok(iterate_till_point(iter, slot, block_hash.as_slice()).map(Box::new)?)
        }
    }
}

/// Retrieves the tip `Point` value for the given directory.
///
/// The function takes a directory path as input and returns the `Point` value
/// of the latest block if it exists, or `None` if there are no blocks in the
/// directory.
///
/// # Errors
///
/// * `Error::CannotReadDir` - If the directory cannot be read.
/// * `Error::ChunkReadError` - Chunk read error.
/// * `Error::CannotDecodeBlock` - If the block cannot be decoded.
///
/// # Example
///
/// ```no_run
/// use std::path::Path;
/// use std::error::Error;
/// use pallas_hardano::storage::immutable::{Point, get_tip};
///
/// fn main() -> Result<(), Box<dyn Error>> {
///     let dir = Path::new("/path/to/blocks");
///     let tip = get_tip(dir)?;
///
///     match tip {
///         Some(point) => {
///             println!("The tip Point value is: {:?}", point);
///         }
///         None => {
///             println!("There are no blocks in the directory.");
///         }
///     }
///
///     Ok(())
/// }
/// ```
pub fn get_tip(dir: &Path) -> Result<Option<Point>, Error> {
    match build_stack_of_chunk_names(dir)?.into_iter().next() {
        Some(name) => {
            let tip_point = ChunkReaders(dir.to_owned(), vec![name])
                .map_while(Result::ok)
                .flatten()
                .last()
                .transpose()
                .map_err(Error::ChunkReadError)?
                .map(|tip_data| {
                    MultiEraBlock::decode(&tip_data)
                        .map(|block| Point::Specific(block.slot(), block.hash().to_vec()))
                })
                .transpose()
                .map_err(Error::CannotDecodeBlock)?;
            Ok(tip_point)
        }
        None => Ok(None),
    }
}

#[cfg(test)]
mod tests {
    use std::path::Path;

    use pallas_network::miniprotocols::Point;
    use pallas_traverse::MultiEraBlock;
    use tracing::{trace, warn};

    #[test]
    fn chunk_binary_search_test() {
        use super::chunk_binary_search;

        let vec = vec![vec![7, 8, 9], vec![4, 5], vec![1, 2, 3]];
        let cmp = |chunk: &Vec<i32>, point: &i32| Ok(chunk[0].cmp(point));

        assert_eq!(chunk_binary_search(&vec, &0, cmp).unwrap(), None);
        assert_eq!(chunk_binary_search(&vec, &1, cmp).unwrap(), Some(2));
        assert_eq!(chunk_binary_search(&vec, &2, cmp).unwrap(), Some(2));
        assert_eq!(chunk_binary_search(&vec, &3, cmp).unwrap(), Some(2));
        assert_eq!(chunk_binary_search(&vec, &4, cmp).unwrap(), Some(1));
        assert_eq!(chunk_binary_search(&vec, &5, cmp).unwrap(), Some(1));
        assert_eq!(chunk_binary_search(&vec, &6, cmp).unwrap(), Some(1));
        assert_eq!(chunk_binary_search(&vec, &7, cmp).unwrap(), Some(0));
        assert_eq!(chunk_binary_search(&vec, &8, cmp).unwrap(), Some(0));
        assert_eq!(chunk_binary_search(&vec, &9, cmp).unwrap(), Some(0));
        assert_eq!(chunk_binary_search(&vec, &10, cmp).unwrap(), Some(0));
    }

    #[test]
    fn iterate_till_point_test() {
        use super::{iterate_till_point, read_blocks};

        let mut reader = read_blocks(Path::new("../test_data")).unwrap();
        let block = reader.next().unwrap().unwrap();
        let block = MultiEraBlock::decode(&block).unwrap();
        assert_eq!(block.slot(), 27756007);
        assert_eq!(
            hex::encode(block.hash()),
            "230199f16ba0d935e60bf7288373fa01beaa1e20516c34a6481c2231e73a2fd1"
        );

        let reader = read_blocks(Path::new("../test_data")).unwrap();
        let mut reader = iterate_till_point(
            reader,
            27756199,
            hex::decode("3dcf4b00e32099b20c598fd90aed0060e77b1899e58645b9fe7b95a7ca9b306c")
                .unwrap()
                .as_slice(),
        )
        .unwrap();
        let block = reader.next().unwrap().unwrap();
        let block = MultiEraBlock::decode(&block).unwrap();
        assert_eq!(block.slot(), 27756199);
        assert_eq!(
            hex::encode(block.hash()),
            "3dcf4b00e32099b20c598fd90aed0060e77b1899e58645b9fe7b95a7ca9b306c"
        );
    }

    #[test]
    fn can_read_multiple_chunks_from_folder() {
        let reader = super::read_blocks(Path::new("../test_data")).unwrap();

        let mut count = 0;
        let mut last_slot = None;

        for block in reader {
            let block = block.unwrap();
            let block = MultiEraBlock::decode(&block).unwrap();

            if let Some(last_slot) = last_slot {
                assert!(last_slot < block.slot());
            }

            last_slot = Some(block.slot());
            count += 1;
        }

        assert_eq!(count, 1777);
    }

    #[test]
    fn can_read_multiple_chunks_from_folder_at_specific_point() {
        let reader = super::read_blocks_from_point(
            Path::new("../test_data"),
            Point::Specific(
                27756007,
                hex::decode("230199f16ba0d935e60bf7288373fa01beaa1e20516c34a6481c2231e73a2fd1")
                    .unwrap(),
            ),
        )
        .unwrap();

        let mut count = 0;
        let mut last_slot = None;

        for block in reader {
            let block = block.unwrap();
            let block = MultiEraBlock::decode(&block).unwrap();

            if let Some(last_slot) = last_slot {
                assert!(last_slot < block.slot());
            }

            last_slot = Some(block.slot());
            count += 1;
        }

        assert_eq!(count, 1777);
    }

    #[test]
    fn get_tip_test() {
        use super::get_tip;

        let tip = get_tip(Path::new("../test_data")).unwrap();
        assert_eq!(
            tip,
            Some(Point::Specific(
                39679163,
                hex::decode("53af88680ff3380814fdddc148caa1c6dbb89e5a30a5f6a439ee313424a14c55")
                    .unwrap()
            ))
        );

        let tip = get_tip(Path::new("..")).unwrap();
        assert_eq!(tip, None);
    }

    #[test]
    fn read_blocks_from_point_test() {
        use super::read_blocks_from_point;

        // first block from the chain
        let point = Point::Specific(
            27756007,
            hex::decode("230199f16ba0d935e60bf7288373fa01beaa1e20516c34a6481c2231e73a2fd1")
                .unwrap(),
        );
        let mut reader = read_blocks_from_point(Path::new("../test_data"), point.clone()).unwrap();
        let block = reader.next().unwrap().unwrap();
        let block = MultiEraBlock::decode(&block).unwrap();
        assert_eq!(Point::Specific(block.slot(), block.hash().to_vec()), point);

        // below middle block
        let point = Point::Specific(
            27767113,
            hex::decode("bec3280e1f7e5803cb92e3649bdb0b385daed76aa6833b10cf10c6d6eeb243b3")
                .unwrap(),
        );
        let mut reader = read_blocks_from_point(Path::new("../test_data"), point.clone()).unwrap();
        let block = reader.next().unwrap().unwrap();
        let block = MultiEraBlock::decode(&block).unwrap();
        assert_eq!(Point::Specific(block.slot(), block.hash().to_vec()), point);

        // middle block
        let point = Point::Specific(
            39658182,
            hex::decode("bc61c5eee23c879ccf855db3da281d6d0a8b8dacc02c19813e0b5b38df67f636")
                .unwrap(),
        );
        let mut reader = read_blocks_from_point(Path::new("../test_data"), point.clone()).unwrap();
        let block = reader.next().unwrap().unwrap();
        let block = MultiEraBlock::decode(&block).unwrap();
        assert_eq!(Point::Specific(block.slot(), block.hash().to_vec()), point);

        // above middle block
        let point = Point::Specific(
            39668772,
            hex::decode("e0af9b05d8007a98935cc47fd8c27ecd034cf708318459631aee6240ea9900ad")
                .unwrap(),
        );
        let mut reader = read_blocks_from_point(Path::new("../test_data"), point.clone()).unwrap();
        let block = reader.next().unwrap().unwrap();
        let block = MultiEraBlock::decode(&block).unwrap();
        assert_eq!(Point::Specific(block.slot(), block.hash().to_vec()), point);

        // tip
        let point = Point::Specific(
            39679163,
            hex::decode("53af88680ff3380814fdddc148caa1c6dbb89e5a30a5f6a439ee313424a14c55")
                .unwrap(),
        );
        let mut reader = read_blocks_from_point(Path::new("../test_data"), point.clone()).unwrap();
        let block = reader.next().unwrap().unwrap();
        let block = MultiEraBlock::decode(&block).unwrap();
        assert_eq!(Point::Specific(block.slot(), block.hash().to_vec()), point);

        // Try to read an origin block
        assert!(matches!(
            read_blocks_from_point(Path::new("../test_data"), Point::Origin)
                .err()
                .unwrap(),
            super::Error::OriginMissing
        ));

        // Try to read from a non existing point
        let point = Point::Specific(0, vec![]);
        assert!(matches!(
            read_blocks_from_point(Path::new("../test_data"), point.clone())
                .err()
                .unwrap(),
            super::Error::CannotFindBlock(_)
        ));
    }

    fn read_full_snapshot(path: &Path) {
        let reader = super::read_blocks(&path).unwrap();

        let mut count = 0;
        let mut last_slot = None;
        let mut last_height = None;
        let mut last_hash = None;

        for block in reader.take_while(Result::is_ok) {
            let block = block.unwrap();
            let block = MultiEraBlock::decode(&block).unwrap();

            trace!("{}", block.hash());

            if let Some(last_slot) = last_slot {
                assert!(last_slot < block.slot());
            }

            if let Some(last_height) = last_height {
                assert_eq!(last_height + 1, block.number());
            }

            if let Some(last_hash) = last_hash {
                if let Some(expected) = block.header().previous_hash() {
                    assert_eq!(last_hash, expected)
                }
            }

            last_slot = Some(block.slot());
            last_height = Some(block.number());
            last_hash = Some(block.hash());

            count += 1;
        }

        assert!(count > 0);
    }

    // This test will inspect the /test_data/full_snapshots dir in the repo hoping
    // to find full mithril snapshots to process. Full snapshots are ignored in git
    // for obvious reasons. Is up to the developer to download and extract snapshots
    // into that folder. If no snapshots are available, this test will pass.
    #[test]
    fn read_available_full_snapshots() {
        tracing::subscriber::set_global_default(
            tracing_subscriber::FmtSubscriber::builder()
                .with_max_level(tracing::Level::DEBUG)
                .finish(),
        )
        .unwrap();

        let path = Path::new("../test_data/full_snapshots");

        let dir = match std::fs::read_dir(path) {
            Ok(x) => x,
            Err(_) => {
                warn!("full_snapshot folder not available");
                return;
            }
        };

        for snapshot in dir {
            let snapshot = snapshot.unwrap();
            let immutable = snapshot.path().join("immutable");
            if immutable.is_dir() {
                read_full_snapshot(&immutable);
            }
        }
    }
}<|MERGE_RESOLUTION|>--- conflicted
+++ resolved
@@ -98,11 +98,7 @@
 
                 match iter.peek() {
                     Some(Ok(data)) => {
-<<<<<<< HEAD
-                        block_data = data.clone();
-=======
                         block_data.clone_from(data);
->>>>>>> cd1beff8
                         block =
                             MultiEraBlock::decode(&block_data).map_err(Error::CannotDecodeBlock)?;
                     }
