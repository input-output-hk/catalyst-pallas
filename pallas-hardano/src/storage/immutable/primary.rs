--- conflicted
+++ resolved
@@ -45,13 +45,7 @@
 impl Reader {
     fn read_version(inner: &mut BufReader<File>) -> Result<u8, Error> {
         let mut buf = [0u8; 1];
-<<<<<<< HEAD
-        inner
-            .read_exact(&mut buf)
-            .map_err(|e| Error::VersionMissing(e))?;
-=======
         inner.read_exact(&mut buf).map_err(Error::VersionMissing)?;
->>>>>>> cd1beff8
         let version = buf[0];
 
         Ok(version)
