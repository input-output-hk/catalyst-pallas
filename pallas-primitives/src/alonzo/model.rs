--- conflicted
+++ resolved
@@ -1518,62 +1518,23 @@
 /// This structure is analogous to [Block], but it allows to retrieve the
 /// original CBOR bytes for each structure that might require hashing. In this
 /// way, we make sure that the resulting hash matches what exists on-chain.
-<<<<<<< HEAD
 pub type MintedBlock<'b> = PseudoBlock<
-    KeepRaw<'b, Header>,
+    KeepRaw<'b, MintedHeader<'b>>,
     KeepRaw<'b, TransactionBody>,
     KeepRaw<'b, MintedWitnessSet<'b>>,
     KeepRaw<'b, AuxiliaryData>,
 >;
 
 pub type MintedBlockWithRawAuxiliary<'b> = PseudoBlock<
-    KeepRaw<'b, Header>,
+    KeepRaw<'b, MintedHeader<'b>>,
     KeepRaw<'b, TransactionBody>,
     KeepRaw<'b, MintedWitnessSet<'b>>,
     OnlyRaw<'b, AuxiliaryData>,
 >;
-=======
-#[derive(Encode, Decode, Debug, PartialEq, Clone)]
-pub struct MintedBlock<'b> {
-    #[n(0)]
-    pub header: KeepRaw<'b, MintedHeader<'b>>,
-
-    #[b(1)]
-    pub transaction_bodies: MaybeIndefArray<KeepRaw<'b, TransactionBody>>,
-
-    #[n(2)]
-    pub transaction_witness_sets: MaybeIndefArray<KeepRaw<'b, MintedWitnessSet<'b>>>,
-
-    #[n(3)]
-    pub auxiliary_data_set: KeyValuePairs<TransactionIndex, KeepRaw<'b, AuxiliaryData>>,
-
-    #[n(4)]
-    pub invalid_transactions: Option<MaybeIndefArray<TransactionIndex>>,
-}
->>>>>>> 4871342a
 
 impl<'b> From<MintedBlock<'b>> for Block {
     fn from(x: MintedBlock<'b>) -> Self {
         Block {
-<<<<<<< HEAD
-            header: x.header.unwrap(),
-            transaction_bodies: match x.transaction_bodies {
-                MaybeIndefArray::Def(x) => {
-                    MaybeIndefArray::Def(x.into_iter().map(|v| v.unwrap()).collect())
-                }
-                MaybeIndefArray::Indef(x) => {
-                    MaybeIndefArray::Indef(x.into_iter().map(|v| v.unwrap()).collect())
-                }
-            },
-            transaction_witness_sets: match x.transaction_witness_sets {
-                MaybeIndefArray::Def(x) => {
-                    MaybeIndefArray::Def(x.into_iter().map(|v| v.unwrap().into()).collect())
-                }
-                MaybeIndefArray::Indef(x) => {
-                    MaybeIndefArray::Indef(x.into_iter().map(|v| v.unwrap().into()).collect())
-                }
-            },
-=======
             header: x.header.unwrap().into(),
             transaction_bodies: x
                 .transaction_bodies
@@ -1588,7 +1549,6 @@
                 .map(|x| x.unwrap())
                 .map(WitnessSet::from)
                 .collect(),
->>>>>>> 4871342a
             auxiliary_data_set: x
                 .auxiliary_data_set
                 .to_vec()
